# pylint: disable=missing-docstring,too-many-locals

import collections
import itertools
import pendulum
import pymysql

<<<<<<< HEAD
from typing import Optional, Dict, Tuple, Set
=======
from typing import Optional, Dict, Tuple, Set, List
>>>>>>> e27f38a1
from singer import metadata, Schema, get_logger
from singer.catalog import Catalog, CatalogEntry

from tap_mysql.connection import connect_with_backoff
from tap_mysql.sync_strategies import common

LOGGER = get_logger('tap_mysql')

Column = collections.namedtuple('Column', [
    "table_schema",
    "table_name",
    "column_name",
    "data_type",
    "character_maximum_length",
    "numeric_precision",
    "numeric_scale",
    "column_type",
    "column_key"])

pymysql.converters.conversions[pendulum.Pendulum] = pymysql.converters.escape_datetime

STRING_TYPES = {
    'char',
    'enum',
    'tinytext',
    'longtext',
    'mediumtext',
    'text',
    'varchar'
}

BYTES_FOR_INTEGER_TYPE = {
    'tinyint': 1,
    'smallint': 2,
    'mediumint': 3,
    'int': 4,
    'bigint': 8
}

BOOL_TYPES = {'bit'}

JSON_TYPES = {'json'}
<<<<<<< HEAD

FLOAT_TYPES = {'float', 'double', 'decimal'}

=======

FLOAT_TYPES = {'float', 'double', 'decimal'}

>>>>>>> e27f38a1
DATETIME_TYPES = {'datetime', 'timestamp', 'time', 'date'}

BINARY_TYPES = {'binary', 'varbinary'}

SPATIAL_TYPES = {'geometry', 'point', 'linestring',
                 'polygon', 'multipoint', 'multilinestring',
                 'multipolygon', 'geometrycollection'}

# A set of all supported column types listed above
SUPPORTED_COLUMN_TYPES_AGGREGATED = \
    STRING_TYPES \
        .union(FLOAT_TYPES) \
        .union(DATETIME_TYPES) \
        .union(BINARY_TYPES) \
        .union(SPATIAL_TYPES) \
        .union(BOOL_TYPES) \
        .union(JSON_TYPES) \
        .union(BYTES_FOR_INTEGER_TYPE.keys())


<<<<<<< HEAD
def is_supported_column_type(column_sql_type: str) -> bool:
    """
    Checks if the given sql type is supported

    Args:
        column_sql_type: Column sql data type from the catalog metadata
            could be in the format {TYPE}(size) or {TYPE}, e.g bigint(100), timestamp ..etc

    Returns: True if column type is supported, False otherwise
    """
    try:
        # handle types where the size is included such as varchar(10)
        # get the index of the parentheses to use later
        idx = column_sql_type.index('(')
    except ValueError:
        # if type has no size then we can use it as it
        truncated_sql_type = column_sql_type.lower()
    else:
        # fetch only the substring from start till the parentheses
        truncated_sql_type = column_sql_type[:idx].lower()

    # The above process should never result in an empty string
    # so to err on the safe side, let's raise an exception in case that ever happens
    if not truncated_sql_type:
        raise Exception(
            f'Something went wrong! Processing type `{column_sql_type}` results in empty value `{truncated_sql_type}`')

    return truncated_sql_type in SUPPORTED_COLUMN_TYPES_AGGREGATED
=======
def is_supported_column_type(column_datatype: str) -> bool:
    """
    Checks if the given sql datatype is supported

    Args:
        column_datatype: Column sql data type from the catalog metadata

    Returns: True if column type is supported, False otherwise
    """
    return column_datatype in SUPPORTED_COLUMN_TYPES_AGGREGATED
>>>>>>> e27f38a1


def should_run_discovery(column_names: Set[str], md_map: Dict[Tuple, Dict]) -> bool:
    """
    Checks if we need to run discovery using a given metadata mapping.

    This function is helpful to refresh a stream schema when we detect a new column while syncing.

    The discovery will run if one of the following conditions are met:
        - one of the given columns is not in the given metadata, ie we know nothing about this column
        - the column is selected by default and its type is among the supported sql types.

    Args:
        column_names: A set of column names as strings
        md_map: a stream metadata as a map, usually you get it by running:
        >> import singer
        >> md_map = singer.metadata.to_map(stream_catalog['metadata'])

    Returns: True if we should run discovery, False otherwise

    """
    LOGGER.debug('should_run_discovery with (%s)...', column_names)

    for column_name in column_names:
        md_properties = md_map.get(('properties', column_name))

        # this column doesn't exists in the metadata so we know nothing about it
        # so will have to run discovery
        if not md_properties:
            LOGGER.debug('Will run discovery because `%s` not in stream metadata', column_name)
            return True

<<<<<<< HEAD
        if md_properties['selected-by-default'] and is_supported_column_type(md_properties['sql-datatype']):
=======
        if md_properties['selected-by-default'] and is_supported_column_type(md_properties['datatype']):
>>>>>>> e27f38a1
            LOGGER.debug('Will run discovery because `%s` is selected by default and of supported type', column_name)
            return True

    return False


def discover_catalog(mysql_conn: Dict, dbs: str = None, tables: Optional[str] = None):
    """Returns a Catalog describing the structure of the database."""

    if dbs:
        filter_dbs_clause = ",".join([f"'{db_name}'" for db_name in dbs.split(",")])
        table_schema_clause = f"WHERE table_schema IN ({filter_dbs_clause})"
    else:
        table_schema_clause = """
        WHERE table_schema NOT IN (
        'information_schema',
        'performance_schema',
        'mysql',
        'sys'
        )"""

    tables_clause = ''

    if tables is not None and tables != '':
        filter_tables_clause = ",".join([f"'{table_name}'" for table_name in tables.split(",")])
        tables_clause = f" AND table_name IN ({filter_tables_clause})"

    with connect_with_backoff(mysql_conn) as open_conn:
        with open_conn.cursor() as cur:
            cur.execute(f"""
            SELECT table_schema,
                   table_name,
                   table_type,
                   table_rows
                FROM information_schema.tables
                {table_schema_clause}{tables_clause}
            """)

            table_info = {}

            for (db_name, table, table_type, rows) in cur.fetchall():
                if db_name not in table_info:
                    table_info[db_name] = {}

                table_info[db_name][table] = {
                    'row_count': rows,
                    'is_view': table_type == 'VIEW'
                }

            cur.execute(f"""
                SELECT table_schema,
                       table_name,
                       column_name,
                       data_type,
                       character_maximum_length,
                       numeric_precision,
                       numeric_scale,
                       column_type,
                       column_key
                    FROM information_schema.columns
                    {table_schema_clause}{tables_clause}
                    ORDER BY table_schema, table_name
            """)

            columns = []
            rec = cur.fetchone()
            while rec is not None:
                columns.append(Column(*rec))
                rec = cur.fetchone()

            entries = []
            for (k, cols) in itertools.groupby(columns, lambda c: (c.table_schema, c.table_name)):
                cols = list(cols)
                (table_schema, table_name) = k

                schema = Schema(type='object',
                                properties={c.column_name: schema_for_column(c) for c in cols})
                mdata = create_column_metadata(cols)
                md_map = metadata.to_map(mdata)

                md_map = metadata.write(md_map,
                                        (),
                                        'database-name',
                                        table_schema)

                is_view = table_info[table_schema][table_name]['is_view']

                if table_schema in table_info and table_name in table_info[table_schema]:
                    row_count = table_info[table_schema][table_name].get('row_count')

                    if row_count is not None:
                        md_map = metadata.write(md_map,
                                                (),
                                                'row-count',
                                                row_count)

                    md_map = metadata.write(md_map,
                                            (),
                                            'is-view',
                                            is_view)

                column_is_key_prop = lambda c, s: (c.column_key == 'PRI' and
                                                   s.properties[c.column_name].inclusion != 'unsupported')

                key_properties = [c.column_name for c in cols if column_is_key_prop(c, schema)]

                if not is_view:
                    md_map = metadata.write(md_map,
                                            (),
                                            'table-key-properties',
                                            key_properties)

                entry = CatalogEntry(
                    table=table_name,
                    stream=table_name,
                    metadata=metadata.to_list(md_map),
                    tap_stream_id=common.generate_tap_stream_id(table_schema, table_name),
                    schema=schema)

                entries.append(entry)

    return Catalog(entries)


def schema_for_column(column):  # pylint: disable=too-many-branches
    """Returns the Schema object for the given Column."""

    data_type = column.data_type.lower()
    column_type = column.column_type.lower()

    inclusion = 'available'
    # We want to automatically include all primary key columns
    if column.column_key.lower() == 'pri':
        inclusion = 'automatic'

    result = Schema(inclusion=inclusion)

    if data_type in BOOL_TYPES or column_type.startswith('tinyint(1)'):
        result.type = ['null', 'boolean']

    elif data_type in BYTES_FOR_INTEGER_TYPE:
        result.type = ['null', 'integer']
        bits = BYTES_FOR_INTEGER_TYPE[data_type] * 8
        if 'unsigned' in column_type:
            result.minimum = 0
            result.maximum = 2 ** bits - 1
        else:
            result.minimum = 0 - 2 ** (bits - 1)
            result.maximum = 2 ** (bits - 1) - 1

    elif data_type in FLOAT_TYPES:
        result.type = ['null', 'number']

        if data_type == 'decimal':
            result.multipleOf = 10 ** (0 - column.numeric_scale)

    elif data_type in JSON_TYPES:
        result.type = ['null', 'object']

    elif data_type in STRING_TYPES:
        result.type = ['null', 'string']
        result.maxLength = column.character_maximum_length

    elif data_type in DATETIME_TYPES:
        result.type = ['null', 'string']

        if data_type == 'time':
            result.format = 'time'
        else:
            result.format = 'date-time'

    elif data_type in BINARY_TYPES:
        result.type = ['null', 'string']
        result.format = 'binary'

    elif data_type in SPATIAL_TYPES:
        result.type = ['null', 'object']
        result.format = 'spatial'

    else:
        result = Schema(None,
                        inclusion='unsupported',
                        description=f'Unsupported column type {column_type}')
    return result


def create_column_metadata(cols: List[Column]):
    mdata = {}
    mdata = metadata.write(mdata, (), 'selected-by-default', False)
    for col in cols:
        schema = schema_for_column(col)
        mdata = metadata.write(mdata,
                               ('properties', col.column_name),
                               'selected-by-default', schema.inclusion != 'unsupported')

        mdata = metadata.write(mdata,
                               ('properties', col.column_name),
                               'sql-datatype', col.column_type.lower())


        mdata = metadata.write(mdata,
                               ('properties', col.column_name),
                               'datatype', col.data_type.lower()
                               )

    return metadata.to_list(mdata)


def resolve_catalog(discovered_catalog, streams_to_sync):
    result = Catalog(streams=[])

    # Iterate over the streams in the input catalog and match each one up
    # with the same stream in the discovered catalog.
    for catalog_entry in streams_to_sync:
        catalog_metadata = metadata.to_map(catalog_entry.metadata)
        replication_key = catalog_metadata.get((), {}).get('replication-key')

        discovered_table = discovered_catalog.get_stream(catalog_entry.tap_stream_id)
        database_name = common.get_database_name(catalog_entry)

        if not discovered_table:
            LOGGER.warning('Database %s table %s was selected but does not exist',
                           database_name, catalog_entry.table)
            continue

        selected = {k for k, v in catalog_entry.schema.properties.items()
                    if common.property_is_selected(catalog_entry, k) or k == replication_key}

        # These are the columns we need to select
        columns = desired_columns(selected, discovered_table.schema)

        result.streams.append(CatalogEntry(
            tap_stream_id=catalog_entry.tap_stream_id,
            metadata=catalog_entry.metadata,
            stream=catalog_entry.tap_stream_id,
            table=catalog_entry.table,
            schema=Schema(
                type='object',
                properties={col: discovered_table.schema.properties[col]
                            for col in columns}
            )
        ))

    return result


def desired_columns(selected, table_schema) -> Set:
    """
    Return the set of column names we need to include in the SELECT.

    selected - set of column names marked as selected in the input catalog
    table_schema - the most recently discovered Schema for the table
    """
    all_columns = set()
    available = set()
    automatic = set()
    unsupported = set()

    for column, column_schema in table_schema.properties.items():
        all_columns.add(column)
        inclusion = column_schema.inclusion
        if inclusion == 'automatic':
            automatic.add(column)
        elif inclusion == 'available':
            available.add(column)
        elif inclusion == 'unsupported':
            unsupported.add(column)
        else:
            raise Exception(f'Unknown inclusion {inclusion}')

    selected_but_unsupported = selected.intersection(unsupported)
    if selected_but_unsupported:
        LOGGER.warning(
            'Columns %s were selected but are not supported. Skipping them.',
            selected_but_unsupported)

    selected_but_nonexistent = selected.difference(all_columns)
    if selected_but_nonexistent:
        LOGGER.warning(
            'Columns %s were selected but do not exist.',
            selected_but_nonexistent)

    not_selected_but_automatic = automatic.difference(selected)
    if not_selected_but_automatic:
        LOGGER.warning(
            'Columns %s are primary keys but were not selected. Adding them.',
            not_selected_but_automatic)

    return selected.intersection(available).union(automatic)<|MERGE_RESOLUTION|>--- conflicted
+++ resolved
@@ -5,11 +5,7 @@
 import pendulum
 import pymysql
 
-<<<<<<< HEAD
-from typing import Optional, Dict, Tuple, Set
-=======
 from typing import Optional, Dict, Tuple, Set, List
->>>>>>> e27f38a1
 from singer import metadata, Schema, get_logger
 from singer.catalog import Catalog, CatalogEntry
 
@@ -52,15 +48,9 @@
 BOOL_TYPES = {'bit'}
 
 JSON_TYPES = {'json'}
-<<<<<<< HEAD
 
 FLOAT_TYPES = {'float', 'double', 'decimal'}
 
-=======
-
-FLOAT_TYPES = {'float', 'double', 'decimal'}
-
->>>>>>> e27f38a1
 DATETIME_TYPES = {'datetime', 'timestamp', 'time', 'date'}
 
 BINARY_TYPES = {'binary', 'varbinary'}
@@ -81,36 +71,6 @@
         .union(BYTES_FOR_INTEGER_TYPE.keys())
 
 
-<<<<<<< HEAD
-def is_supported_column_type(column_sql_type: str) -> bool:
-    """
-    Checks if the given sql type is supported
-
-    Args:
-        column_sql_type: Column sql data type from the catalog metadata
-            could be in the format {TYPE}(size) or {TYPE}, e.g bigint(100), timestamp ..etc
-
-    Returns: True if column type is supported, False otherwise
-    """
-    try:
-        # handle types where the size is included such as varchar(10)
-        # get the index of the parentheses to use later
-        idx = column_sql_type.index('(')
-    except ValueError:
-        # if type has no size then we can use it as it
-        truncated_sql_type = column_sql_type.lower()
-    else:
-        # fetch only the substring from start till the parentheses
-        truncated_sql_type = column_sql_type[:idx].lower()
-
-    # The above process should never result in an empty string
-    # so to err on the safe side, let's raise an exception in case that ever happens
-    if not truncated_sql_type:
-        raise Exception(
-            f'Something went wrong! Processing type `{column_sql_type}` results in empty value `{truncated_sql_type}`')
-
-    return truncated_sql_type in SUPPORTED_COLUMN_TYPES_AGGREGATED
-=======
 def is_supported_column_type(column_datatype: str) -> bool:
     """
     Checks if the given sql datatype is supported
@@ -121,7 +81,6 @@
     Returns: True if column type is supported, False otherwise
     """
     return column_datatype in SUPPORTED_COLUMN_TYPES_AGGREGATED
->>>>>>> e27f38a1
 
 
 def should_run_discovery(column_names: Set[str], md_map: Dict[Tuple, Dict]) -> bool:
@@ -154,11 +113,7 @@
             LOGGER.debug('Will run discovery because `%s` not in stream metadata', column_name)
             return True
 
-<<<<<<< HEAD
-        if md_properties['selected-by-default'] and is_supported_column_type(md_properties['sql-datatype']):
-=======
         if md_properties['selected-by-default'] and is_supported_column_type(md_properties['datatype']):
->>>>>>> e27f38a1
             LOGGER.debug('Will run discovery because `%s` is selected by default and of supported type', column_name)
             return True
 

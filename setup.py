--- conflicted
+++ resolved
@@ -20,13 +20,8 @@
       install_requires=[
           'pendulum==2.1.2',
           'pipelinewise-singer-python==1.*',
-<<<<<<< HEAD
-          'PyMySQL==1.0.2',
           'mysql-replication==0.42',
-=======
           'PyMySQL==1.1.*',
-          'mysql-replication==0.40',
->>>>>>> d3a259e6
           'plpygis==0.2.0',
           'tzlocal==2.1',
       ],
